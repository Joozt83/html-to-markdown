--- conflicted
+++ resolved
@@ -4,11 +4,7 @@
  *
  * A helper class to convert HTML to Markdown.
  *
-<<<<<<< HEAD
- * @version 2.0.1
-=======
  * @version 2.1.0
->>>>>>> b76ec5dd
  * @author Nick Cernis <nick@cern.is>
  * @link https://github.com/nickcernis/html2markdown/ Latest version on GitHub.
  * @link http://twitter.com/nickcernis Nick on twitter.
